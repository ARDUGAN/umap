--- conflicted
+++ resolved
@@ -53,7 +53,6 @@
 import warnings
 warnings.filterwarnings('ignore', category=UserWarning)
 
-<<<<<<< HEAD
 from sklearn import datasets
 
 import umap.distances as dist
@@ -79,8 +78,6 @@
     UMAP,
     DataFrameUMAP
 )
-=======
->>>>>>> 70415020
 
 np.random.seed(42)
 spatial_data = np.random.randn(10, 20)
@@ -107,8 +104,8 @@
 sparse_nn_data = sparse.csr_matrix(nn_data * binary_nn_data)
 
 iris = datasets.load_iris()
-<<<<<<< HEAD
-iris_selection = np.random.choice([True, False], 150, replace=True, p=[0.75, 0.25])
+iris_selection = np.random.choice(
+    [True, False], 150, replace=True, p=[0.75, 0.25])
 
 iris_model = UMAP(n_neighbors=10,
                   min_dist=0.01,
@@ -130,10 +127,18 @@
     "cosine",
     "correlation",
 )
-=======
-iris_selection = np.random.choice(
-    [True, False], 150, replace=True, p=[0.75, 0.25])
-
+
+binary_distances = (
+    "jaccard",
+    "matching",
+    "dice",
+    "kulsinski",
+    "rogerstanimoto",
+    "russellrao",
+    "sokalmichener",
+    "sokalsneath",
+    "yule",
+)
 
 def spatial_check(metric):
     dist_matrix = pairwise_distances(spatial_data, metric=metric)
@@ -160,7 +165,6 @@
         dist_matrix,
         err_msg="Distances don't match " "for metric {}".format(metric),
     )
->>>>>>> 70415020
 
 
 def binary_check(metric):
@@ -255,6 +259,7 @@
         dist_matrix[10, 11] = 0.0
         dist_matrix[11, 10] = 0.0
 
+
     dist_function = spdist.sparse_named_distances[metric]
     if metric in spdist.sparse_need_n_features:
         test_matrix = np.array(
@@ -485,13 +490,9 @@
         rp_forest, train, test, int(10 * 3), rng_state, dist.euclidean, ()
     )
     result = initialized_nnd_search(
-        train, search_graph.indptr, search_graph.indices, init, test, dist.euclidean, ()
-    )
-<<<<<<< HEAD
-=======
-    result = search(train, search_graph.indptr,
-                    search_graph.indices, init, test)
->>>>>>> 70415020
+        train, search_graph.indptr,
+                    search_graph.indices, init, test, dist.euclidean, ()
+    )
 
     indices, dists = deheap_sort(result)
     indices = indices[:, :10]
@@ -510,8 +511,6 @@
         "Sparse NN-descent did not get " "99% accuracy on nearest " "neighbors",
     )
 
-
-<<<<<<< HEAD
 def test_sparse_nn_search():
     train = sparse_nn_data[100:]
     test = sparse_nn_data[:100]
@@ -567,34 +566,6 @@
         "Sparse NN-descent did not get " "85% accuracy on nearest " "neighbors",
     )
 
-
-def test_metrics():
-    for metric in spatial_distances:
-        dist_matrix = pairwise_distances(spatial_data, metric=metric)
-        # scipy is bad sometimes
-        if metric == "braycurtis":
-            dist_matrix[np.where(~np.isfinite(dist_matrix))] = 0.0
-        if metric in ("cosine", "correlation"):
-            dist_matrix[np.where(~np.isfinite(dist_matrix))] = 1.0
-            # And because distance between all zero vectors should be zero
-            dist_matrix[10, 11] = 0.0
-            dist_matrix[11, 10] = 0.0
-        dist_function = dist.named_distances[metric]
-        test_matrix = np.array(
-            [
-                [
-                    dist_function(spatial_data[i], spatial_data[j])
-                    for j in range(spatial_data.shape[0])
-                ]
-                for i in range(spatial_data.shape[0])
-            ]
-        )
-        assert_array_almost_equal(
-            test_matrix,
-            dist_matrix,
-            err_msg="Distances don't match " "for metric {}".format(metric),
-        )
-=======
 def test_euclidean():
     spatial_check("euclidean")
 
@@ -667,6 +638,7 @@
     binary_check("yule")
 
 
+
 def test_sparse_euclidean():
     sparse_spatial_check("euclidean")
 
@@ -689,7 +661,6 @@
 
 def test_sparse_canberra():
     sparse_spatial_check("canberra")
->>>>>>> 70415020
 
 
 def test_sparse_cosine():
@@ -810,7 +781,8 @@
         dist_matrix,
         err_msg="Distances don't match " "for metric haversine",
     )
-    # Hellinger
+
+def test_hellinger():
     hellinger_data = np.abs(spatial_data[:-2].copy())
     hellinger_data = hellinger_data / hellinger_data.sum(axis=1)[:, np.newaxis]
     hellinger_data = np.sqrt(hellinger_data)
@@ -831,6 +803,41 @@
     # Ensure ll_dirichlet runs
     test_matrix = dist.pairwise_special_metric(np.abs(spatial_data[:-2]), metric='ll_dirichlet')
 
+def test_sparse_hellinger():
+    dist_matrix = dist.pairwise_special_metric(np.abs(sparse_spatial_data[:-2].toarray()))
+    test_matrix = np.array(
+        [
+            [
+                spdist.sparse_hellinger(np.abs(sparse_spatial_data[i]).indices,
+                                        np.abs(sparse_spatial_data[i]).data,
+                                        np.abs(sparse_spatial_data[j]).indices,
+                                        np.abs(sparse_spatial_data[j]).data)
+                for j in range(sparse_spatial_data.shape[0] - 2)
+            ]
+            for i in range(sparse_spatial_data.shape[0] - 2)
+        ]
+    )
+
+    assert_array_almost_equal(
+        test_matrix,
+        dist_matrix,
+        err_msg="Sparse distances don't match " "for metric hellinger",
+        decimal=4,
+    )
+
+    # Ensure ll_dirichlet runs
+    test_matrix = np.array(
+        [
+            [
+                spdist.sparse_ll_dirichlet(sparse_spatial_data[i].indices,
+                                           sparse_spatial_data[i].data,
+                                           sparse_spatial_data[j].indices,
+                                           sparse_spatial_data[j].data)
+                for j in range(sparse_spatial_data.shape[0])
+            ]
+            for i in range(sparse_spatial_data.shape[0])
+        ]
+    )
 
 
 def test_grad_metrics_match_metrics():
@@ -934,151 +941,6 @@
         err_msg="Distances don't match " "for metric hellinger",
     )
 
-
-<<<<<<< HEAD
-def test_sparse_metrics():
-    for metric in spatial_distances:
-        if metric in spdist.sparse_named_distances:
-            dist_matrix = pairwise_distances(
-                sparse_spatial_data.todense(), metric=metric
-            )
-            if metric in ("braycurtis", "dice", "sokalsneath", "yule"):
-                dist_matrix[np.where(~np.isfinite(dist_matrix))] = 0.0
-            if metric in ("cosine", "correlation", "kulsinski", "russellrao"):
-                dist_matrix[np.where(~np.isfinite(dist_matrix))] = 1.0
-                # And because distance between all zero vectors should be zero
-                dist_matrix[10, 11] = 0.0
-                dist_matrix[11, 10] = 0.0
-
-            dist_function = spdist.sparse_named_distances[metric]
-            if metric in spdist.sparse_need_n_features:
-                test_matrix = np.array(
-                    [
-                        [
-                            dist_function(
-                                sparse_spatial_data[i].indices,
-                                sparse_spatial_data[i].data,
-                                sparse_spatial_data[j].indices,
-                                sparse_spatial_data[j].data,
-                                sparse_spatial_data.shape[1],
-                            )
-                            for j in range(sparse_spatial_data.shape[0])
-                        ]
-                        for i in range(sparse_spatial_data.shape[0])
-                    ]
-                )
-            else:
-                test_matrix = np.array(
-                    [
-                        [
-                            dist_function(
-                                sparse_spatial_data[i].indices,
-                                sparse_spatial_data[i].data,
-                                sparse_spatial_data[j].indices,
-                                sparse_spatial_data[j].data,
-                            )
-                            for j in range(sparse_spatial_data.shape[0])
-                        ]
-                        for i in range(sparse_spatial_data.shape[0])
-                    ]
-                )
-
-            assert_array_almost_equal(
-                test_matrix,
-                dist_matrix,
-                err_msg="Sparse distances don't match " "for metric {}".format(metric),
-            )
-
-    for metric in binary_distances:
-        if metric in spdist.sparse_named_distances:
-            dist_matrix = pairwise_distances(
-                sparse_binary_data.todense(), metric=metric
-            )
-            if metric in ("jaccard", "dice", "sokalsneath", "yule"):
-                dist_matrix[np.where(~np.isfinite(dist_matrix))] = 0.0
-            if metric in ("kulsinski", "russellrao"):
-                dist_matrix[np.where(~np.isfinite(dist_matrix))] = 1.0
-                # And because distance between all zero vectors should be zero
-                dist_matrix[10, 11] = 0.0
-                dist_matrix[11, 10] = 0.0
-
-            dist_function = spdist.sparse_named_distances[metric]
-            if metric in spdist.sparse_need_n_features:
-                test_matrix = np.array(
-                    [
-                        [
-                            dist_function(
-                                sparse_binary_data[i].indices,
-                                sparse_binary_data[i].data,
-                                sparse_binary_data[j].indices,
-                                sparse_binary_data[j].data,
-                                sparse_binary_data.shape[1],
-                            )
-                            for j in range(sparse_binary_data.shape[0])
-                        ]
-                        for i in range(sparse_binary_data.shape[0])
-                    ]
-                )
-            else:
-                test_matrix = np.array(
-                    [
-                        [
-                            dist_function(
-                                sparse_binary_data[i].indices,
-                                sparse_binary_data[i].data,
-                                sparse_binary_data[j].indices,
-                                sparse_binary_data[j].data,
-                            )
-                            for j in range(sparse_binary_data.shape[0])
-                        ]
-                        for i in range(sparse_binary_data.shape[0])
-                    ]
-                )
-
-            assert_array_almost_equal(
-                test_matrix,
-                dist_matrix,
-                err_msg="Sparse distances don't match " "for metric {}".format(metric),
-            )
-
-    dist_matrix = dist.pairwise_special_metric(np.abs(sparse_spatial_data[:-2].toarray()))
-    test_matrix = np.array(
-        [
-            [
-                spdist.sparse_hellinger(np.abs(sparse_spatial_data[i]).indices,
-                                        np.abs(sparse_spatial_data[i]).data,
-                                        np.abs(sparse_spatial_data[j]).indices,
-                                        np.abs(sparse_spatial_data[j]).data)
-                for j in range(sparse_spatial_data.shape[0] - 2)
-            ]
-            for i in range(sparse_spatial_data.shape[0] - 2)
-        ]
-    )
-
-    assert_array_almost_equal(
-        test_matrix,
-        dist_matrix,
-        err_msg="Sparse distances don't match " "for metric hellinger",
-        decimal=4,
-    )
-
-    # Ensure ll_dirichlet runs
-    test_matrix = np.array(
-        [
-            [
-                spdist.sparse_ll_dirichlet(sparse_spatial_data[i].indices,
-                                           sparse_spatial_data[i].data,
-                                           sparse_spatial_data[j].indices,
-                                           sparse_spatial_data[j].data)
-                for j in range(sparse_spatial_data.shape[0])
-            ]
-            for i in range(sparse_spatial_data.shape[0])
-        ]
-    )
-
-
-=======
->>>>>>> 70415020
 def test_umap_sparse_trustworthiness():
     embedding = UMAP(n_neighbors=10).fit_transform(sparse_nn_data[:100])
     trust = trustworthiness(sparse_nn_data[:100].toarray(), embedding, 10)
@@ -1090,7 +952,6 @@
     )
 
 
-<<<<<<< HEAD
 def test_umap_trustworthiness_fast_approx():
     data = nn_data[:50]
     embedding = UMAP(n_neighbors=10,
@@ -1102,19 +963,8 @@
     assert_greater_equal(
         trust,
         0.75,
-        "Insufficiently trustworthy embedding for" "nn dataset: {}".format(trust),
-=======
-def test_umap_trustworthiness_on_iris():
-    data = iris.data
-    embedding = UMAP(n_neighbors=10, min_dist=0.01,
-                     random_state=42).fit_transform(data)
-    trust = trustworthiness(iris.data, embedding, 10)
-    assert_greater_equal(
-        trust,
-        0.97,
-        "Insufficiently trustworthy embedding for" "iris dataset: {}".format(
+        "Insufficiently trustworthy embedding for" "nn dataset: {}".format(
             trust),
->>>>>>> 70415020
     )
 
 
@@ -1126,14 +976,9 @@
     trust = trustworthiness(data, embedding, 10)
     assert_greater_equal(
         trust,
-<<<<<<< HEAD
         0.75,
-        "Insufficiently trustworthy embedding for" "nn dataset: {}".format(trust),
-=======
-        0.95,
-        "Insufficiently trustworthy embedding for" "iris dataset: {}".format(
+        "Insufficiently trustworthy embedding for" "nn dataset: {}".format(
             trust),
->>>>>>> 70415020
     )
 
 
@@ -1146,12 +991,8 @@
     assert_greater_equal(
         trust,
         0.97,
-<<<<<<< HEAD
-        "Insufficiently trustworthy embedding for" "blobs dataset: {}".format(trust),
-=======
-        "Insufficiently trustworthy embedding for" "iris dataset: {}".format(
+        "Insufficiently trustworthy embedding for" "blobs dataset: {}".format(
             trust),
->>>>>>> 70415020
     )
 
 
@@ -1281,14 +1122,8 @@
     trust = trustworthiness(new_data, embedding, 10)
     assert_greater_equal(
         trust,
-<<<<<<< HEAD
         0.85,
         "Insufficiently trustworthy transform for" "iris dataset: {}".format(trust),
-=======
-        0.89,
-        "Insufficiently trustworthy transform for" "iris dataset: {}".format(
-            trust),
->>>>>>> 70415020
     )
 
 
@@ -1309,7 +1144,8 @@
     assert_greater_equal(
         trust,
         0.85,
-        "Insufficiently trustworthy transform for" "iris dataset: {}".format(trust),
+        "Insufficiently trustworthy transform for" "iris dataset: {}".format(
+            trust),
     )
 
 
@@ -1488,57 +1324,27 @@
 def test_negative_target_nneighbors():
     u = UMAP(target_n_neighbors=1)
     assert_raises(ValueError, u.fit, nn_data)
+
+def test_bad_output_metric():
     u = UMAP(output_metric="foobar")
     assert_raises(ValueError, u.fit, nn_data)
     u = UMAP(output_metric="precomputed")
     assert_raises(ValueError, u.fit, nn_data)
     u = UMAP(output_metric="hamming")
     assert_raises(ValueError, u.fit, nn_data)
+
+def test_haversine_on_highd():
     u = UMAP(metric="haversine")
     assert_raises(ValueError, u.fit, nn_data)
+
+def test_haversine_embed_to_highd():
     u = UMAP(n_components=3, output_metric="haversine")
     assert_raises(ValueError, u.fit, nn_data)
+
+def test_bad_transform_data():
     u = UMAP().fit([[1, 1, 1, 1]])
     assert_raises(ValueError, u.transform, [[0, 0, 0, 0]])
 
-    u = DataFrameUMAP(metrics=[('e', 'euclidean', [0, 1, 2, 3, 4])], set_op_mix_ratio=-1.0)
-    assert_raises(ValueError, u.fit, nn_data)
-    u = DataFrameUMAP(metrics=[('e', 'euclidean', [0, 1, 2, 3, 4])], set_op_mix_ratio=1.5)
-    assert_raises(ValueError, u.fit, nn_data)
-    u = DataFrameUMAP(metrics=[('e', 'euclidean', [0, 1, 2, 3, 4])], min_dist=2.0)
-    assert_raises(ValueError, u.fit, nn_data)
-    u = DataFrameUMAP(metrics=[('e', 'euclidean', [0, 1, 2, 3, 4])], min_dist=-1)
-    assert_raises(ValueError, u.fit, nn_data)
-    u = DataFrameUMAP(metrics=[('e', 'euclidean', [0, 1, 2, 3, 4])], n_components=-1)
-    assert_raises(ValueError, u.fit, nn_data)
-    u = DataFrameUMAP(metrics=[('e', 'euclidean', [0, 1, 2, 3, 4])], n_components=1.5)
-    assert_raises(ValueError, u.fit, nn_data)
-    u = DataFrameUMAP(metrics=[('e', 'euclidean', [0, 1, 2, 3, 4])], n_neighbors=0.5)
-    assert_raises(ValueError, u.fit, nn_data)
-    u = DataFrameUMAP(metrics=[('e', 'euclidean', [0, 1, 2, 3, 4])], n_neighbors=-1)
-    assert_raises(ValueError, u.fit, nn_data)
-    u = DataFrameUMAP(metrics=[('e', 'foobar', [0, 1, 2, 3, 4])])
-    assert_raises(AssertionError, u.fit, nn_data)
-    u = DataFrameUMAP(metrics=[('e', 'euclidean', [0, 1, 2, 3, 4])], learning_rate=-1.5)
-    assert_raises(ValueError, u.fit, nn_data)
-    u = DataFrameUMAP(metrics=[('e', 'euclidean', [0, 1, 2, 3, 4])], repulsion_strength=-0.5)
-    assert_raises(ValueError, u.fit, nn_data)
-    u = DataFrameUMAP(metrics=[('e', 'euclidean', [0, 1, 2, 3, 4])], negative_sample_rate=-1)
-    assert_raises(ValueError, u.fit, nn_data)
-    u = DataFrameUMAP(metrics=[('e', 'euclidean', [0, 1, 2, 3, 4])], init="foobar")
-    assert_raises(ValueError, u.fit, nn_data)
-    u = DataFrameUMAP(metrics=[('e', 'euclidean', [0, 1, 2, 3, 4])], init=42)
-    assert_raises(ValueError, u.fit, nn_data)
-    u = DataFrameUMAP(metrics=[('e', 'euclidean', [0, 1, 2, 3, 4])], init=np.array([[0, 0, 0], [0, 0, 0]]))
-    assert_raises(ValueError, u.fit, nn_data)
-    u = DataFrameUMAP(metrics=[('e', 'euclidean', [0, 1, 2, 3, 4])], n_epochs=-2)
-    assert_raises(ValueError, u.fit, nn_data)
-    u = DataFrameUMAP(metrics=[('e', 'euclidean', [0, 1, 2, 3, 4])], target_n_neighbors=1)
-    assert_raises(ValueError, u.fit, nn_data)
-    u = DataFrameUMAP(metrics=[('e', 'euclidean', "bad_columns")])
-    assert_raises(AssertionError, u.fit, nn_data)
-    u = DataFrameUMAP(metrics=[('e', 'euclidean', [0.1, 0.2, 0.75])])
-    assert_raises(AssertionError, u.fit, nn_data)
 
 
 def test_umap_bad_nn():
@@ -1597,4 +1403,44 @@
     u = UMAP()
     x = np.random.uniform(0, 1, (256, 10))
     res = u.fit(x)
-    assert isinstance(res, UMAP)+    assert isinstance(res, UMAP)
+
+def test_dataframe_umap_bad_params():
+    u = DataFrameUMAP(metrics=[('e', 'euclidean', [0, 1, 2, 3, 4])], set_op_mix_ratio=-1.0)
+    assert_raises(ValueError, u.fit, nn_data)
+    u = DataFrameUMAP(metrics=[('e', 'euclidean', [0, 1, 2, 3, 4])], set_op_mix_ratio=1.5)
+    assert_raises(ValueError, u.fit, nn_data)
+    u = DataFrameUMAP(metrics=[('e', 'euclidean', [0, 1, 2, 3, 4])], min_dist=2.0)
+    assert_raises(ValueError, u.fit, nn_data)
+    u = DataFrameUMAP(metrics=[('e', 'euclidean', [0, 1, 2, 3, 4])], min_dist=-1)
+    assert_raises(ValueError, u.fit, nn_data)
+    u = DataFrameUMAP(metrics=[('e', 'euclidean', [0, 1, 2, 3, 4])], n_components=-1)
+    assert_raises(ValueError, u.fit, nn_data)
+    u = DataFrameUMAP(metrics=[('e', 'euclidean', [0, 1, 2, 3, 4])], n_components=1.5)
+    assert_raises(ValueError, u.fit, nn_data)
+    u = DataFrameUMAP(metrics=[('e', 'euclidean', [0, 1, 2, 3, 4])], n_neighbors=0.5)
+    assert_raises(ValueError, u.fit, nn_data)
+    u = DataFrameUMAP(metrics=[('e', 'euclidean', [0, 1, 2, 3, 4])], n_neighbors=-1)
+    assert_raises(ValueError, u.fit, nn_data)
+    u = DataFrameUMAP(metrics=[('e', 'foobar', [0, 1, 2, 3, 4])])
+    assert_raises(AssertionError, u.fit, nn_data)
+    u = DataFrameUMAP(metrics=[('e', 'euclidean', [0, 1, 2, 3, 4])], learning_rate=-1.5)
+    assert_raises(ValueError, u.fit, nn_data)
+    u = DataFrameUMAP(metrics=[('e', 'euclidean', [0, 1, 2, 3, 4])], repulsion_strength=-0.5)
+    assert_raises(ValueError, u.fit, nn_data)
+    u = DataFrameUMAP(metrics=[('e', 'euclidean', [0, 1, 2, 3, 4])], negative_sample_rate=-1)
+    assert_raises(ValueError, u.fit, nn_data)
+    u = DataFrameUMAP(metrics=[('e', 'euclidean', [0, 1, 2, 3, 4])], init="foobar")
+    assert_raises(ValueError, u.fit, nn_data)
+    u = DataFrameUMAP(metrics=[('e', 'euclidean', [0, 1, 2, 3, 4])], init=42)
+    assert_raises(ValueError, u.fit, nn_data)
+    u = DataFrameUMAP(metrics=[('e', 'euclidean', [0, 1, 2, 3, 4])], init=np.array([[0, 0, 0], [0, 0, 0]]))
+    assert_raises(ValueError, u.fit, nn_data)
+    u = DataFrameUMAP(metrics=[('e', 'euclidean', [0, 1, 2, 3, 4])], n_epochs=-2)
+    assert_raises(ValueError, u.fit, nn_data)
+    u = DataFrameUMAP(metrics=[('e', 'euclidean', [0, 1, 2, 3, 4])], target_n_neighbors=1)
+    assert_raises(ValueError, u.fit, nn_data)
+    u = DataFrameUMAP(metrics=[('e', 'euclidean', "bad_columns")])
+    assert_raises(AssertionError, u.fit, nn_data)
+    u = DataFrameUMAP(metrics=[('e', 'euclidean', [0.1, 0.2, 0.75])])
+    assert_raises(AssertionError, u.fit, nn_data)