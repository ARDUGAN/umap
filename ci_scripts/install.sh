--- conflicted
+++ resolved
@@ -16,11 +16,6 @@
   echo "Cached in $HOME/download :"
   ls -l
   echo
-<<<<<<< HEAD
-  if [[ ! -f miniconda.sh ]]
-     then
-     wget http://repo.continuum.io/miniconda/Miniconda3-latest-Linux-x86_64.sh \
-=======
 # For now, ignoring the cached file.
 #  if [[ ! -f miniconda.sh ]]
 #     then
@@ -31,18 +26,13 @@
          -O miniconda.sh
      else
        wget \
-       http://repo.continuum.io/miniconda/Miniconda-3.6.0-Linux-x86_64.sh \
->>>>>>> 8c9984e2
+       http://repo.continuum.io/miniconda/Miniconda3-latest-Linux-x86_64.sh \
          -O miniconda.sh
      fi
 #  fi
   chmod +x miniconda.sh && ./miniconda.sh -b -p $HOME/miniconda
   cd ..
-<<<<<<< HEAD
-  export PATH=/home/travis/miniconda3/bin:$PATH
-=======
-  export PATH=$HOME/miniconda/bin:$PATH
->>>>>>> 8c9984e2
+  export PATH=$HOME/miniconda3/bin:$PATH
   conda update --yes conda
   popd
 
