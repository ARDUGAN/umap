--- conflicted
+++ resolved
@@ -13,46 +13,6 @@
 
 
 configuration = {
-<<<<<<< HEAD
-    "name": "umap-learn",
-    "version": "0.3.10",
-    "description": "Uniform Manifold Approximation and Projection",
-    "long_description": readme(),
-    "classifiers": [
-        "Development Status :: 3 - Alpha",
-        "Intended Audience :: Science/Research",
-        "Intended Audience :: Developers",
-        "License :: OSI Approved",
-        "Programming Language :: C",
-        "Programming Language :: Python",
-        "Topic :: Software Development",
-        "Topic :: Scientific/Engineering",
-        "Operating System :: Microsoft :: Windows",
-        "Operating System :: POSIX",
-        "Operating System :: Unix",
-        "Operating System :: MacOS",
-        "Programming Language :: Python :: 2.7",
-        "Programming Language :: Python :: 3.6",
-    ],
-    "keywords": "dimension reduction t-sne manifold",
-    "url": "http://github.com/lmcinnes/umap",
-    "maintainer": "Leland McInnes",
-    "maintainer_email": "leland.mcinnes@gmail.com",
-    "license": "BSD",
-    "packages": ["umap"],
-    "install_requires": [
-        "numpy >= 1.13",
-        "scikit-learn >= 0.16",
-        "scipy >= 0.19",
-        "numba >= 0.37",
-    ],
-    "ext_modules": [],
-    "cmdclass": {},
-    "test_suite": "nose.collector",
-    "tests_require": ["nose"],
-    "data_files": (),
-}
-=======
     'name': 'umap-learn',
     'version': '0.4.0.rc1',
     'description': 'Uniform Manifold Approximation and Projection',
@@ -92,6 +52,5 @@
     'data_files': (),
     'zip_safe': False
     }
->>>>>>> ff19aa5f
 
 setup(**configuration)